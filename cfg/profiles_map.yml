--- conflicted
+++ resolved
@@ -12,24 +12,16 @@
     source: SUCESSOR
     detect:
       required_any:
-<<<<<<< HEAD
         - '(?i)^transa(?:c|\u00e7)(?:a|\u00e3)o$'
         - '(?i)^d(?:e|\u00e9)bito$'
         - '(?i)^cr(?:e|\u00e9)dito$'
         - '(?i)^n(?:\u00ba|\u00b0)\s*doct?o$'
-=======
-        - '(?i)^data'
-        - '(?i)d.?bito'
-        - '(?i)c.?r.?dito'
-        - '(?i)doct?o|documento'
->>>>>>> 08f86360
     csv:
       delimiter: ";"
       decimal: "."
       encoding: "latin1"
     map:
       data:
-<<<<<<< HEAD
         - '(?i)^data$'
       debito:
         - '(?i)^d(?:e|\u00e9)bito$'
@@ -49,39 +41,11 @@
       transacao_id:
         - '(?i)^transa(?:c|\u00e7)(?:a|\u00e3)o$'
         - '(?i)^chave$'
-=======
-        - '(?i)^data'
-        - '(?i)data\s*(?:lanc|emis)'
-      debito:
-        - '(?i)conta\s*d.?bito'
-        - '(?i)^d.?bito$'
-      credito:
-        - '(?i)conta\s*c.?r.?dito'
-        - '(?i)^c.?r.?dito$'
-      part_d:
-        - '(?i)participante\s*d'
-        - '(?i)part.*deb'
-      part_c:
-        - '(?i)participante\s*c'
-        - '(?i)part.*cred'
-      doc:
-        - '(?i)n.?\s*doct?o'
-        - '(?i)nr?.?\s*doc'
-        - '(?i)documento'
-      valor:
-        - '(?i)^valor'
-      historico:
-        - '(?i)^hist'
-      transacao_id:
-        - '(?i)^transa'
-        - '(?i)transacao'
->>>>>>> 08f86360
 
   - id: suprema_entradas_v1
     source: SUPREMA_ENTRADA
     detect:
       required_any:
-<<<<<<< HEAD
         - '(?i)^chave$'
         - '(?i)^nome\s+fornecedor$'
         - '(?i)^valor\s+cont(?:a|\u00e1)bil$'
@@ -110,40 +74,6 @@
         - '(?i)^condi(?:c|\u00e7)(?:o|\u00f5)es$'
       chave_xml:
         - '(?i)^chave\s+nf-e/ct-e/nfc-e/bp-e$'
-=======
-        - '(?i)fornecedor'
-        - '(?i)cfop'
-        - '(?i)valor'
-    map:
-      data:
-        - '(?i)data\s*emis'
-        - '(?i)data'
-      doc:
-        - '(?i)^doc'
-        - '(?i)nr?.?\s*doc'
-        - '(?i)documento'
-      participante:
-        - '(?i)^nome\s*fornecedor$'
-        - '(?i)fornecedor'
-      valor:
-        - '(?i)valor'
-      cfop:
-        - '(?i)cfop'
-      modelo:
-        - '(?i)modelo'
-      situacao:
-        - '(?i)situa'
-      debito_alias:
-        - '(?i)^d.?bito$'
-        - '(?i)debito'
-      credito_alias:
-        - '(?i)^c.?r.?dito$'
-        - '(?i)credito'
-      condicao:
-        - '(?i)cond[ií]c'
-      chave_xml:
-        - '(?i)^chave'
->>>>>>> 08f86360
     fixed:
       fonte_tipo: ENTRADA
     csv:
@@ -155,7 +85,6 @@
     source: SUPREMA_SAIDA
     detect:
       required_any:
-<<<<<<< HEAD
         - '(?i)^chave$'
         - '(?i)^nome\s+cliente$'
         - '(?i)^valor\s+cont(?:a|\u00e1)bil$'
@@ -183,40 +112,6 @@
         - '(?i)^condi(?:c|\u00e7)(?:o|\u00f5)es$'
       chave_xml:
         - '(?i)^chave\s+nf-e/ct-e/nfc-e/bp-e$'
-=======
-        - '(?i)cliente'
-        - '(?i)cfop'
-        - '(?i)valor'
-    map:
-      data:
-        - '(?i)data\s*emis'
-        - '(?i)data'
-      doc:
-        - '(?i)^doc'
-        - '(?i)nr?.?\s*doc'
-        - '(?i)documento'
-      participante:
-        - '(?i)^nome\s*cliente$'
-        - '(?i)cliente'
-      valor:
-        - '(?i)valor'
-      cfop:
-        - '(?i)cfop'
-      modelo:
-        - '(?i)modelo'
-      situacao:
-        - '(?i)situa'
-      debito_alias:
-        - '(?i)^d.?bito$'
-        - '(?i)debito'
-      credito_alias:
-        - '(?i)^c.?r.?dito$'
-        - '(?i)credito'
-      condicao:
-        - '(?i)cond[ií]c'
-      chave_xml:
-        - '(?i)^chave'
->>>>>>> 08f86360
     fixed:
       fonte_tipo: SAIDA
     csv:
@@ -228,7 +123,6 @@
     source: SUPREMA_SERVICO
     detect:
       required_any:
-<<<<<<< HEAD
         - '(?i)^nr\.\s*doc\.$'
         - '(?i)^cliente$'
         - '(?i)^valor\s+cont(?:a|\u00e1)bil$'
@@ -252,33 +146,6 @@
         - '(?i)^cr(?:e|\u00e9)dito$'
       condicao:
         - '(?i)^cond\.\s*pagto$'
-=======
-        - '(?i)serv'
-        - '(?i)valor'
-    map:
-      data:
-        - '(?i)data\s*emis'
-        - '(?i)data'
-      doc:
-        - '(?i)^doc'
-        - '(?i)nr?.?\s*doc'
-        - '(?i)rps'
-      participante:
-        - '(?i)^cliente$'
-        - '(?i)tomador'
-        - '(?i)fornecedor'
-        - '(?i)participante'
-      valor:
-        - '(?i)valor'
-      cfop:
-        - '(?i)cfop|nat.*oper'
-      situacao:
-        - '(?i)situa'
-      debito_alias:
-        - '(?i)debito'
-      credito_alias:
-        - '(?i)credito'
->>>>>>> 08f86360
     fixed:
       fonte_tipo: SERVICO
     csv:
@@ -292,7 +159,6 @@
       required_any:
         - '(?i)fornecedor'
         - '(?i)cnpj'
-<<<<<<< HEAD
     csv:
       delimiter: ";"
       decimal: "."
@@ -305,22 +171,11 @@
         - '(?i)^raz(?:a|\u00e3)o\s+social$'
       cnpj:
         - '(?i)^cpf\s*/\s*cnpj$'
-=======
-    map:
-      codigo:
-        - '(?i)cod'
-      nome:
-        - '(?i)nome'
-        - '(?i)razao'
-      cnpj:
-        - '(?i)cnpj'
->>>>>>> 08f86360
 
   - id: plano_contas_v1
     source: PLANO_CONTAS
     detect:
       required_any:
-<<<<<<< HEAD
         - '(?i)^c(?:o|\u00f3)digo$'
         - '(?i)^classifica'
     csv:
@@ -339,21 +194,4 @@
         - '(?i)^descri(?:c|\u00e7)(?:a|\u00e3)o$'
       natureza:
         - '(?i)^natureza$'
-        - '(?i)^tipo$'
-=======
-        - '(?i)plano'
-        - '(?i)conta'
-    map:
-      codigo:
-        - '(?i)cod|conta'
-      alias:
-        - '(?i)alias'
-        - '(?i)apelido'
-        - '(?i)reduzido'
-      nome:
-        - '(?i)nome'
-        - '(?i)descricao'
-      natureza:
-        - '(?i)natureza'
-        - '(?i)tipo'
->>>>>>> 08f86360
+        - '(?i)^tipo$'